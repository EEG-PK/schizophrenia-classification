from datetime import datetime

import numpy as np
import optuna
from keras.src.callbacks import EarlyStopping
from sklearn.model_selection import StratifiedKFold
import tensorflow as tf
<<<<<<< HEAD
from tensorflow.keras import layers, models, callbacks
=======

>>>>>>> 6805ba8a
from sklearn.metrics import cohen_kappa_score

from data_preparation import create_eeg_dataset
from model import create_model, create_time_distributed_lstm_cnn
from data_preparation import get_data
from params import EPOCHS, SEGMENT_COLUMNS, SEGMENT_ROWS, CHANNEL_NUMBER, KFOLD_N_SPLITS, THRESHOLD

input_shape = (SEGMENT_ROWS, SEGMENT_COLUMNS, CHANNEL_NUMBER)
data, labels = get_data()

log_dir = "logs/fit/" + datetime.now().strftime("%Y%m%d-%H%M%S")
tensorboard_callback = tf.keras.callbacks.TensorBoard(log_dir=log_dir, histogram_freq=1)

early_stopping_callback = EarlyStopping(
    monitor='val_accuracy',  # alternatively other metrics e.g. ‘val_loss’, ‘val_f1_score’
    patience=5,
    restore_best_weights=True
)

strategy = tf.distribute.MirroredStrategy()
print('Number of devices: {}'.format(strategy.num_replicas_in_sync))


# Callback to print layer outputs
class PrintLayerOutput(callbacks.Callback):
    def __init__(self, validation_data):
        super().__init__()
        self.validation_data = validation_data

    def on_epoch_end(self, epoch, logs=None):
        # Access the first batch of validation data
        val_batch = next(iter(self.validation_data))
        val_batch_data, _ = val_batch

        for layer in self.model.layers:
            if 'input' not in layer.name:
                intermediate_layer_model = models.Model(inputs=self.model.input, outputs=layer.output)
                intermediate_output = intermediate_layer_model.predict(val_batch_data)
                print(f"Layer: {layer.name}, Output shape: {intermediate_output.shape}")


def objective(trial: optuna.Trial) -> float:
    """
    Objective function for Optuna to optimize hyperparameters for a time-distributed LSTM-CNN model.

    It performs k-fold cross-validation, training the model on each fold and reporting the validation accuracy.

    :param trial: An Optuna trial object that suggests hyperparameters.
    :return: The average validation accuracy across all folds.

    :raises optuna.exceptions.TrialPruned: If the trial should be pruned based on intermediate results.
    """
    # Hyperparameters from Optuna
    learning_rate = trial.suggest_float('learning_rate', 1e-5, 1e-2, log=True)
    batch_size = trial.suggest_categorical('batch_size', [3])

    print(f"Trial Parameters: learning_rate={learning_rate}, batch_size={batch_size}")

    accuracies = []
    skf = StratifiedKFold(n_splits=KFOLD_N_SPLITS)
    for fold, (train_index, val_index) in enumerate(skf.split(data, labels)):
        train_data = [data[i] for i in train_index]
        val_data = [data[i] for i in val_index]

        steps_per_epoch_train = len(train_data) // batch_size
        steps_per_epoch_val = len(val_data) // batch_size
        train_ds = create_eeg_dataset(train_data, batch_size=batch_size)
        val_ds = create_eeg_dataset(val_data, batch_size=batch_size)

        # Debug
        # for element in val_ds.take(2):
        #     frames, label = element
        #     print("Frames shape:", frames.shape)
        #     print("Label:", label.numpy())
        #     print("Label shape:", label.shape)
        # for element in train_ds.take(2):
        #     frames, label = element
        #     print("Frames shape:", frames.shape)
        #     print("Label:", label.numpy())
        #     print("Label shape:", label.shape)

        # TODO: Disable debug mode (args: debug, run_eagerly)
        with strategy.scope():
            model = create_model(trial, input_shape, debug=True)
            model.compile(optimizer=tf.keras.optimizers.Adam(learning_rate=learning_rate),
                          loss='binary_crossentropy', metrics=[
                    'accuracy',
                    tf.keras.metrics.Recall(),  # Sensitivity/Recall
                    tf.keras.metrics.SpecificityAtSensitivity(sensitivity=THRESHOLD),
                    tf.keras.metrics.F1Score(threshold=THRESHOLD, average='micro')
                ], run_eagerly=False)
        model.summary()

        # print_layer_output = PrintLayerOutput(val_ds)
        history = model.fit(
            train_ds,
            epochs=EPOCHS,
            steps_per_epoch=steps_per_epoch_train,
            validation_data=val_ds,
            validation_steps=steps_per_epoch_val,
<<<<<<< HEAD
            verbose=1,
            callbacks=[tensorboard_callback]
            # command to run tensorBoard: tensorboard --logdir=logs/fit
=======
            verbose=2,
            callbacks=[tensorboard_callback, early_stopping_callback]  # command to run tensorBoard: tensorboard --logdir=logs/fit
>>>>>>> 6805ba8a
        )

        y_val_pred = model.predict(val_ds, steps=steps_per_epoch_val)
        y_val_pred = (np.array(y_val_pred) >= THRESHOLD).astype(int).flatten()
        y_val_true = np.array([sample["label"] for sample in val_data]).astype(int)
        # y_val_true = np.concatenate([y for x, y in val_ds], axis=0)
        kappa = cohen_kappa_score(y_val_true, y_val_pred)
        kappa_v2 = cohen_kappa_score([0,1,1,1], [0,1,1,0])
        print(f"Cohen's Kappa: {kappa}")

        val_accuracy = np.mean(history.history['val_accuracy'])
        trial.report(val_accuracy, step=fold)

        # Checking whether the trial should be terminated
        if trial.should_prune():
            raise optuna.exceptions.TrialPruned()

        accuracies.append(max(history.history['val_accuracy']))

    return float(np.mean(accuracies))


#TODO: Delete after test phase
def test_model():
    learning_rate = 0.001
    batch_size = 3
    accuracies = []

    skf = StratifiedKFold(n_splits=KFOLD_N_SPLITS)
    for fold, (train_index, val_index) in enumerate(skf.split(data, labels)):
        train_data = [data[i] for i in train_index]
        val_data = [data[i] for i in val_index]

        steps_per_epoch_train = len(train_data) // batch_size
        steps_per_epoch_val = len(val_data) // batch_size
        train_ds = create_eeg_dataset(train_data, batch_size=batch_size)
        val_ds = create_eeg_dataset(val_data, batch_size=batch_size)

        # Debug
        # for element in val_ds.take(2):
        #     frames, label = element
        #     print("Frames shape:", frames.shape)
        #     print("Label:", label.numpy())
        #     print("Label shape:", label.shape)

        # with strategy.scope():
        model = create_time_distributed_lstm_cnn(
            input_shape=input_shape,
            n_conv_layers=3,
            filters=32,
            filter_size=3,
            strides_conv=1,
            pool_size=2,
            strides_pool=2,
            lstm_units=3,
            dropout_rate=0.5,
            l2_reg=0.02,
            debug=True
        )

        model.compile(optimizer=tf.keras.optimizers.Adam(learning_rate=learning_rate),
                      loss='binary_crossentropy', metrics=[
                'accuracy',
                tf.keras.metrics.Recall(),  # Sensitivity/Recall
                tf.keras.metrics.SpecificityAtSensitivity(sensitivity=0.5),
                tf.keras.metrics.F1Score(threshold=0.5, average='micro')
            ], run_eagerly=False)
        model.summary()

        print_layer_output = PrintLayerOutput(val_ds)
        history = model.fit(
            train_ds,
            epochs=EPOCHS,
            steps_per_epoch=steps_per_epoch_train,
            validation_data=val_ds,
            validation_steps=steps_per_epoch_val,
            verbose=2,
<<<<<<< HEAD
            callbacks=[tensorboard_callback]
            # command to run tensorBoard: tensorboard --logdir=logs/fit
=======
            callbacks=[tensorboard_callback, early_stopping_callback]  # command to run tensorBoard: tensorboard --logdir=logs/fit
>>>>>>> 6805ba8a
        )

        y_val_pred = model.predict(val_ds, steps=steps_per_epoch_val)
        y_val_pred = np.round(y_val_pred).astype(int)
        # y_val_true = np.concatenate([y for x, y in val_ds], axis=0)

        # kappa = cohen_kappa_score(y_val_true, y_val_pred)
        # print(f"Cohen's Kappa: {kappa}")

        accuracies.append(max(history.history['val_accuracy']))

    return np.mean(accuracies)<|MERGE_RESOLUTION|>--- conflicted
+++ resolved
@@ -5,11 +5,7 @@
 from keras.src.callbacks import EarlyStopping
 from sklearn.model_selection import StratifiedKFold
 import tensorflow as tf
-<<<<<<< HEAD
 from tensorflow.keras import layers, models, callbacks
-=======
-
->>>>>>> 6805ba8a
 from sklearn.metrics import cohen_kappa_score
 
 from data_preparation import create_eeg_dataset
@@ -110,14 +106,8 @@
             steps_per_epoch=steps_per_epoch_train,
             validation_data=val_ds,
             validation_steps=steps_per_epoch_val,
-<<<<<<< HEAD
-            verbose=1,
-            callbacks=[tensorboard_callback]
-            # command to run tensorBoard: tensorboard --logdir=logs/fit
-=======
             verbose=2,
             callbacks=[tensorboard_callback, early_stopping_callback]  # command to run tensorBoard: tensorboard --logdir=logs/fit
->>>>>>> 6805ba8a
         )
 
         y_val_pred = model.predict(val_ds, steps=steps_per_epoch_val)
@@ -195,12 +185,7 @@
             validation_data=val_ds,
             validation_steps=steps_per_epoch_val,
             verbose=2,
-<<<<<<< HEAD
-            callbacks=[tensorboard_callback]
-            # command to run tensorBoard: tensorboard --logdir=logs/fit
-=======
             callbacks=[tensorboard_callback, early_stopping_callback]  # command to run tensorBoard: tensorboard --logdir=logs/fit
->>>>>>> 6805ba8a
         )
 
         y_val_pred = model.predict(val_ds, steps=steps_per_epoch_val)
